[package]
name = "otap-df-otlp"
description = "OTLP nodes"
version.workspace = true
authors.workspace = true
repository.workspace = true
license.workspace = true
publish.workspace = true
edition.workspace = true
rust-version.workspace = true

[lints]
workspace = true

[dependencies]
otap-df-engine = { path = "../engine" }
<<<<<<< HEAD
async-trait = "0.1"
thiserror = { workspace = true }
otap-df-channel = { path = "../channel" }
log = "0.4"
=======
otap-df-channel = { path = "../channel" }
tonic = { version = "0.13.0", default-features = false, features = [
    "server",
    "channel",
    "transport",
    "codegen",
    "prost",
    "zstd",
    "gzip",
    "deflate",
] }
prost = "0.13.4"
thiserror.workspace = true
serde_json.workspace = true
tokio.workspace = true
async-trait.workspace = true

[build-dependencies]
tonic-build = { version = "0.13.0", features = ["cleanup-markdown"] }

>>>>>>> b175a305

[dev-dependencies]
tokio = { version = "1", features = ["macros", "rt", "rt-multi-thread"] }
serde_json = "1.0"<|MERGE_RESOLUTION|>--- conflicted
+++ resolved
@@ -14,13 +14,13 @@
 
 [dependencies]
 otap-df-engine = { path = "../engine" }
-<<<<<<< HEAD
-async-trait = "0.1"
-thiserror = { workspace = true }
 otap-df-channel = { path = "../channel" }
 log = "0.4"
-=======
-otap-df-channel = { path = "../channel" }
+
+# Workspace dependencies
+thiserror.workspace = true
+
+[dev-dependencies]
 tonic = { version = "0.13.0", default-features = false, features = [
     "server",
     "channel",
@@ -32,16 +32,8 @@
     "deflate",
 ] }
 prost = "0.13.4"
-thiserror.workspace = true
 serde_json.workspace = true
 tokio.workspace = true
-async-trait.workspace = true
 
 [build-dependencies]
-tonic-build = { version = "0.13.0", features = ["cleanup-markdown"] }
-
->>>>>>> b175a305
-
-[dev-dependencies]
-tokio = { version = "1", features = ["macros", "rt", "rt-multi-thread"] }
-serde_json = "1.0"+tonic-build = { version = "0.13.0", features = ["cleanup-markdown"] }