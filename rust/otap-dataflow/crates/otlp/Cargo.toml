[package]
name = "otap-df-otlp"
description = "OTLP nodes"
version.workspace = true
authors.workspace = true
repository.workspace = true
license.workspace = true
publish.workspace = true
edition.workspace = true
rust-version.workspace = true

[lints]
workspace = true

[dependencies]
otap-df-engine = { path = "../engine" }
async-trait = "0.1"
thiserror.workspace = true
otap-df-channel = { path = "../channel" }

<<<<<<< HEAD
[dev-dependencies]
tokio = { version = "1", features = ["macros", "rt", "rt-multi-thread"] }
serde_json = "1.0"
=======
thiserror = { workspace = true }
>>>>>>> 39b7d2bc
<|MERGE_RESOLUTION|>--- conflicted
+++ resolved
@@ -15,13 +15,9 @@
 [dependencies]
 otap-df-engine = { path = "../engine" }
 async-trait = "0.1"
-thiserror.workspace = true
+thiserror = { workspace = true }
 otap-df-channel = { path = "../channel" }
 
-<<<<<<< HEAD
 [dev-dependencies]
 tokio = { version = "1", features = ["macros", "rt", "rt-multi-thread"] }
-serde_json = "1.0"
-=======
-thiserror = { workspace = true }
->>>>>>> 39b7d2bc
+serde_json = "1.0"